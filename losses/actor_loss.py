--- conflicted
+++ resolved
@@ -45,18 +45,13 @@
     )
     # First term of loss function.
     # [1] eq. 11.
-<<<<<<< HEAD
     if isinstance(actor.action_space, Discrete):
-        logp_loss_B_H = logp_actions_dreamed_B_H * tf.stop_gradient(scaled_value_targets_B_H)
+        logp_loss_H_B = logp_actions_dreamed_t0_to_Hm1_B * tf.stop_gradient(scaled_value_targets_t0_to_Hm1_B)
     elif isinstance(actor.action_space, Box):
-        logp_loss_B_H = scaled_value_targets_B_H
+        logp_loss_H_B = scaled_value_targets_t0_to_Hm1_B
     else:
         raise ValueError(f"Invalid action space: {actor.action_space}")
-    assert len(logp_loss_B_H.shape) == 2
-=======
-    logp_loss_H_B = logp_actions_dreamed_t0_to_Hm1_B * scaled_value_targets_t0_to_Hm1_B
     assert len(logp_loss_H_B.shape) == 2
->>>>>>> de075b0d
     # Add entropy loss term (second term [1] eq. 11).
     entropy_H_B = tf.stack(
         [dist.entropy()
